--- conflicted
+++ resolved
@@ -173,74 +173,6 @@
     compression: Compression,
     verbose: bool,
 ) -> Result<()> {
-<<<<<<< HEAD
-=======
-    if selected_files.contains(&path) {
-        eprintln!("Cowardly refusing to recursively archive self; aborting.");
-        std::process::exit(1);
-    }
-
-    let mut bf = BoxFile::open(&path).context(CannotOpenArchive { path: &path })?;
-
-    let (mut known_dirs, known_files) = {
-        (
-            bf.metadata()
-                .records()
-                .iter()
-                .filter_map(|x| x.as_directory())
-                .map(|r| r.path.clone())
-                .collect::<std::collections::HashSet<_>>(),
-            bf.metadata()
-                .records()
-                .iter()
-                .filter_map(|x| x.as_file())
-                .map(|r| r.path.clone())
-                .collect::<std::collections::HashSet<_>>(),
-        )
-    };
-
-    let duplicate = selected_files
-        .iter()
-        .map(|x| BoxPath::new(&x).unwrap())
-        .find(|x| known_files.contains(x));
-
-    if let Some(duplicate) = duplicate {
-        eprintln!(
-            "Archive already contains file for path: {}; aborting.",
-            duplicate.to_string()
-        );
-        std::process::exit(1);
-    }
-
-    // Iterate to capture all known directories
-    for file_path in selected_files.into_iter() {
-        let parents = collect_parent_directories(&file_path)?;
-        let box_path = BoxPath::new(&file_path).context(CannotHandlePath { path: &file_path })?;
-
-        for (parent, meta) in parents.into_iter() {
-            if known_dirs.get(&parent).is_none() {
-                bf.mkdir(parent.clone(), meta)
-                    .with_context(|| CannotCreateDirectory {
-                        path: parent.clone(),
-                    })?;
-                known_dirs.insert(parent);
-            }
-        }
-
-        if file_path.is_dir() {
-            bf.mkdir(box_path.clone(), metadata(&file_path))
-                .with_context(|| CannotCreateDirectory {
-                    path: box_path.clone(),
-                })?;
-            known_dirs.insert(box_path);
-        } else {
-            let file =
-                std::fs::File::open(&file_path).context(CannotOpenFile { path: &file_path })?;
-            bf.insert(compression, box_path, file, metadata(&file_path))
-                .context(CannotAddFile { path: &file_path })?;
-        }
-    }
->>>>>>> c2689f15
     Ok(())
     // if selected_files.contains(&path) {
     //     eprintln!("Cowardly refusing to recursively archive self; aborting.");
@@ -453,44 +385,34 @@
     Ok(())
 }
 
-<<<<<<< HEAD
 fn collect_parent_directories<P: AsRef<Path>>(
     path: P,
 ) -> Result<Vec<(BoxPath, HashMap<String, Vec<u8>>)>> {
-    let box_path = BoxPath::new(&path).map_err(|e| e.as_io_error())?;
+    let box_path = BoxPath::new(&path).context(CannotHandlePath {
+        path: path.as_ref(),
+    })?;
     let levels = box_path.levels();
 
     let path = match path.as_ref().parent() {
-=======
-fn collect_parent_directories(path: &Path) -> Result<Vec<(BoxPath, HashMap<String, Vec<u8>>)>> {
-    let mut out = vec![];
-    let path = match path.parent().and_then(|p| box_format::path::sanitize(p)) {
->>>>>>> c2689f15
         Some(v) => v,
         None => return Ok(vec![]),
     };
 
-<<<<<<< HEAD
     let mut v = path
         .ancestors()
         .take(levels)
-        .map(|path| {
+        .map(|path: &Path| {
             Ok((
-                BoxPath::new(path).map_err(|e| e.as_io_error())?,
-                metadata(path.metadata()?),
+                BoxPath::new(path).context(CannotHandlePath { path: &path })?,
+                metadata(
+                    path.metadata()
+                        .context(CannotReadFileMetadata { path: &path })?,
+                ),
             ))
         })
         .collect::<Result<Vec<_>>>()?;
     v.reverse();
     Ok(v)
-=======
-    out.into_iter()
-        .map(|x: &Path| {
-            let p = BoxPath::new(x).context(CannotHandlePath { path: x })?;
-            Ok((p, metadata(x)))
-        })
-        .collect()
->>>>>>> c2689f15
 }
 
 fn metadata(meta: std::fs::Metadata) -> HashMap<String, Vec<u8>> {
@@ -542,8 +464,7 @@
     compression: Compression,
     bf: &mut BoxFile,
     known_dirs: &mut HashSet<BoxPath>,
-<<<<<<< HEAD
-) -> std::io::Result<()> {
+) -> Result<()> {
     let iter = iter.flat_map(|path| {
         let mut walker = jwalk::WalkDir::new(&path).sort(true).preload_metadata(true);
         if !recursive {
@@ -553,29 +474,22 @@
     });
 
     for entry in iter {
-        let entry = entry?;
-        let file_type = entry.file_type?;
-        let meta = entry.metadata.unwrap()?;
+        let entry = entry.context(CannotProcessFile)?;
+        let file_type = entry.file_type.context(CannotProcessFile)?;
+        let meta = entry
+            .metadata
+            .expect("read file metadata")
+            .context(CannotProcessFile)?;
         let file_path = entry.parent_spec.path.join(&entry.file_name);
         let parents = collect_parent_directories(&*file_path)?;
-        let box_path = BoxPath::new(&file_path).unwrap();
+        let box_path = BoxPath::new(&file_path).context(CannotHandlePath { path: &file_path })?;
 
         for (parent, meta) in parents.into_iter() {
             if !known_dirs.contains(&parent) {
-                bf.mkdir(parent.clone(), meta)?;
-=======
-) -> Result<()> {
-    for file_path in iter {
-        let parents = collect_parent_directories(&file_path)?;
-        let box_path = BoxPath::new(&file_path).context(CannotHandlePath { path: &file_path })?;
-
-        for (parent, meta) in parents.into_iter() {
-            if known_dirs.contains(&parent) {
                 bf.mkdir(parent.clone(), meta)
-                    .context(CannotCreateDirectory {
+                    .with_context(|| CannotCreateDirectory {
                         path: parent.clone(),
                     })?;
->>>>>>> c2689f15
                 known_dirs.insert(parent);
             }
         }
@@ -585,15 +499,7 @@
                 if verbose {
                     println!("{} (directory)", &file_path.to_string_lossy());
                 }
-<<<<<<< HEAD
-                bf.mkdir(box_path.clone(), metadata(meta))?;
-                known_dirs.insert(box_path);
-            }
-        } else {
-            let file = std::fs::File::open(&file_path)?;
-            let record = bf.insert(compression, box_path.clone(), file, metadata(meta))?;
-=======
-                bf.mkdir(box_path.clone(), metadata(&file_path))
+                bf.mkdir(box_path.clone(), metadata(meta))
                     .with_context(|| CannotCreateDirectory {
                         path: box_path.clone(),
                     })?;
@@ -603,9 +509,8 @@
             let file =
                 std::fs::File::open(&file_path).context(CannotOpenFile { path: &file_path })?;
             let record = bf
-                .insert(compression, box_path.clone(), file, metadata(&file_path))
+                .insert(compression, box_path.clone(), file, metadata(meta))
                 .context(CannotAddFile { path: &file_path })?;
->>>>>>> c2689f15
             if verbose {
                 println!(
                     "{} (compressed {:.*}%)",
@@ -647,7 +552,9 @@
         compression,
         &mut bf,
         &mut known_dirs,
-    )?;
+    )
+    .map_err(Box::new)
+    .context(CannotAddFiles { path: &path })?;
 
     Ok(())
 }
@@ -711,6 +618,12 @@
         source: std::io::Error,
         backtrace: snafu::Backtrace,
     },
+    #[snafu(display("Cannot read metadata of file `{}`", path.display()))]
+    CannotReadFileMetadata {
+        path: PathBuf,
+        source: std::io::Error,
+        backtrace: snafu::Backtrace,
+    },
     #[snafu(display("Cannot add file to archive `{}`", path.display()))]
     CannotAddFile {
         path: PathBuf,
@@ -745,6 +658,11 @@
     #[snafu(display("Cannot add files to archive `{}`", path.display()))]
     CannotAddFiles {
         path: PathBuf,
+        source: Box<Error>,
+        backtrace: snafu::Backtrace,
+    },
+    #[snafu(display("Cannot process file"))]
+    CannotProcessFile {
         source: std::io::Error,
         backtrace: snafu::Backtrace,
     },
